#include <algorithm>

#include <numeric>
#include <chrono>

#include "bvh_builder.h"

#include <omp.h>

#include <deque>

#include <cassert>

#define NUM_THREADS 8

/*A datastructure used during the tree construction. Each instance stores

the index of the corresponding node in the bvh.nodes array, a bounding box of this node,

index i0 and index i1 that specify which range of triangle indices in triangle_idxs array

belongs to this node. I.e. bvh.nodes[node_idx] covers all the triangles with indices

in triangle_idxs[i0:i1]*/

struct StackNode

{

    int node_idx;

    AABB aabb;

    int i0;

    int i1;
    int level;
};

typedef struct StackNode StackNode;

/*A datastructure to store two descendants of a node. One could use std::pair instead.*/

struct SplitNode

{

    StackNode child0;

    StackNode child1;

    StackNode operator[](int i) const

    {

        return i == 0 ? child0 : child1;
    }
};

typedef struct SplitNode SplitNode;

/*This function computes two descendants of the node when provided with axis along which

the bounding box of the node should be split and location split_loc where the cut should be made.

The function also uses bounding boxes of all the triangles (triangle_bounds),

positions of triangle centers (triangle_centers) and indices of triangles array (triangle_idxs).*/

SplitNode get_split_node(const StackNode &node, double split_loc, int axis,

                         const AABB *triangle_bounds, int *triangle_idxs, const Vector3 *triangle_centers)

{

    // partition triangles in triangle_idxs[node.i0, node.i1] into two groups based on the position of their centers relative to split_loc

    auto it = std::partition(triangle_idxs + node.i0, triangle_idxs + node.i1,

                             [triangle_idxs, triangle_centers, &split_loc, &axis](int i)

                             {
                                 return (triangle_centers[i][axis] < split_loc);
                             });

    // if the split is degenerate, put half of the triangles in each group

    if (it == triangle_idxs + node.i0 || it == triangle_idxs + node.i1)

    {

        it = triangle_idxs + (node.i0 + node.i1) / 2;
    }

    // compute bounding boxes of the two groups of triangles

    AABB aabb0 = std::transform_reduce(triangle_idxs + node.i0, it, AABB(), merge,

                                       [triangle_idxs, triangle_bounds](int i)

                                       {
                                           return triangle_bounds[i];
                                       });

    AABB aabb1 = std::transform_reduce(it, triangle_idxs + node.i1, AABB(), merge,

                                       [triangle_idxs, triangle_bounds](int i)

                                       {
                                           return triangle_bounds[i];
                                       });

<<<<<<< HEAD
    int split_idx = it - triangle_idxs;

    return SplitNode{StackNode{0, aabb0, node.i0, split_idx}, StackNode{0, aabb1, split_idx, node.i1}};
=======
    return SplitNode{
        StackNode{0, aabb0, node.i0, split_idx, node.level+1}, 
        StackNode{0, aabb1, split_idx, node.i1, node.level+1}};
>>>>>>> b146906a
}

SplitNode get_split_node(int start, int end, double split_loc, int axis,

                         const AABB *triangle_bounds, int *triangle_idxs, const Vector3 *triangle_centers)

{

    // partition triangles in triangle_idxs[node.i0, node.i1] into two groups based on the position of their centers relative to split_loc

    auto it = std::partition(triangle_idxs + start, triangle_idxs + end,

                             [triangle_idxs, triangle_centers, &split_loc, &axis](int i)

                             {
                                 return (triangle_centers[i][axis] < split_loc);
                             });

    // if the split is degenerate, put half of the triangles in each group

    if (it == triangle_idxs + start || it == triangle_idxs + end)

    {

        it = triangle_idxs + (start + end) / 2;
    }

    // compute bounding boxes of the two groups of triangles

    AABB aabb0 = std::transform_reduce(triangle_idxs + start, it, AABB(), merge,

                                       [triangle_idxs, triangle_bounds](int i)

                                       {
                                           return triangle_bounds[i];
                                       });

    AABB aabb1 = std::transform_reduce(it, triangle_idxs + end, AABB(), merge,

                                       [triangle_idxs, triangle_bounds](int i)

                                       {
                                           return triangle_bounds[i];
                                       });

    int split_idx = it - triangle_idxs;

    return SplitNode{StackNode{0, aabb0, start, split_idx}, StackNode{0, aabb1, split_idx, end}};
}

/*This function computes the cost of splitting the node along the given axis.

The node will be split in n_bins places along axis axis. For each split, the cost (surface area heuristic)

will be computed and will be stored in costs*/

void get_costs(const StackNode &node, double *costs, const AABB *triangle_bounds,

               int *triangle_idxs, int n_bins, int axis, const Vector3 *triangle_centers)

{

    Vector3 diag = node.aabb.pmax - node.aabb.pmin;

    for (int i = 0; i < n_bins; i++)

    {

        // compute the location of the split

        double split_loc = node.aabb.pmin[axis] + diag[axis] * (i + 1) / (n_bins + 1);

        // get the two children of the node if it is split at split_loc

        SplitNode split_node = get_split_node(node, split_loc, axis, triangle_bounds, triangle_idxs, triangle_centers);

        // if the split is degenerate, set the cost to infinity

        if (split_node.child0.i1 == node.i0 || split_node.child0.i1 == node.i1)

        {

            costs[i] = infinity();

            continue;
        }

        // compute SAH (surface area heuristic) cost of the split

        costs[i] = get_area(split_node.child0.aabb) * (split_node.child0.i1 - split_node.child0.i0) + get_area(split_node.child1.aabb) * (split_node.child1.i1 - split_node.child1.i0);
    }
}

/*This function splits the node in the best way according to SAH.*/

SplitNode split(const StackNode &node, const AABB *triangle_bounds,

                int *triangle_idxs, int n_bins, const Vector3 *triangle_centers)

{

    // compute the diagonal of the bounding box of the node and choose the longest axis

    Vector3 diag = node.aabb.pmax - node.aabb.pmin;

    int axis = max_component(diag);

    // allocate memory for the costs and compute them

    double *costs = new double[n_bins];

    get_costs(node, costs, triangle_bounds, triangle_idxs, n_bins, axis, triangle_centers);

    // choose the split with the smallest cost

    double min_cost = infinity();

    int split_bin = 0;

    for (int i = 0; i < n_bins; i++)

    {

        if (costs[i] < min_cost)

        {

            min_cost = costs[i];

            split_bin = i;
        }
    }

    delete[] costs;

    // compute the split

    double split_loc = node.aabb.pmin[axis] + diag[axis] * (split_bin + 1) / (n_bins + 1);

    return get_split_node(node, split_loc, axis, triangle_bounds, triangle_idxs, triangle_centers);
}

SplitNode split(const StackNode &node, const AABB *triangle_bounds,

                int *triangle_idxs, int n_bins, const Vector3 *triangle_centers, double *costs)

{
    // compute the diagonal of the bounding box of the node and choose the longest axis

    Vector3 diag = node.aabb.pmax - node.aabb.pmin;

    int axis = max_component(diag);

    // choose the split with the smallest cost

    double min_cost = infinity();

    int split_bin = 0;

    for (int i = 0; i < n_bins; i++)

    {

        if (costs[i] < min_cost)

        {

            min_cost = costs[i];

            split_bin = i;
        }
    }

    // compute the split

    double split_loc = node.aabb.pmin[axis] + diag[axis] * (split_bin + 1) / (n_bins + 1);

    return get_split_node(node, split_loc, axis, triangle_bounds, triangle_idxs, triangle_centers);
}

/*This function builds a BVH for the given set of triangles.*/

BVH build_bvh(triangle *triangles, int num_triangles, int max_triangles, int n_bins)

{
    omp_set_num_threads(NUM_THREADS);
    // allocate memory for the BVH arrays

    BVH bvh;

    bvh.nodes = new BVHNode[num_triangles];

    bvh.leaves = new BVHNode[num_triangles];

    // allocate memory for the triangle bounds, centers and indices

    AABB *triangle_bounds = new AABB[num_triangles];

    Vector3 *triangle_centers = new Vector3[num_triangles];

    int *triangle_idxs = new int[num_triangles];

    // compute the bounds, centers and fill the buffer triangle_idxs with indices

    std::transform(triangles, triangles + num_triangles, triangle_bounds, triangle_aabb);

    std::transform(triangles, triangles + num_triangles, triangle_centers, get_center);

    std::iota(triangle_idxs, triangle_idxs + num_triangles, 0);

    // compute the bounding box of the scene

    AABB scene_bounds = std::reduce(triangle_bounds, triangle_bounds + num_triangles, AABB(), merge);

    // variables necessary for horizontal parallellization
    // SplitNode **partial_splits = new SplitNode *[n_bins]; // can probably declare this earlier
    // int **num_n0 = new int *[n_bins];
    // int **num_n1 = new int *[n_bins];
    // AABB **AABB_n0 = new AABB *[n_bins];
    // AABB **AABB_n1 = new AABB *[n_bins];

    SplitNode **partial_splits = new SplitNode *[NUM_THREADS]; // can probably declare this earlier
    int **num_n0 = new int *[NUM_THREADS];
    int **num_n1 = new int *[NUM_THREADS];
    AABB **AABB_n0 = new AABB *[NUM_THREADS];
    AABB **AABB_n1 = new AABB *[NUM_THREADS];
    for (int i = 0; i < NUM_THREADS; ++i)
    {
        // partial_splits[i] = new SplitNode[NUM_THREADS];
        // num_n0[i] = new int[NUM_THREADS];
        // num_n1[i] = new int[NUM_THREADS];
        // AABB_n0[i] = new AABB[NUM_THREADS];
        // AABB_n1[i] = new AABB[NUM_THREADS];

        partial_splits[i] = new SplitNode[n_bins];
        num_n0[i] = new int[n_bins];
        num_n1[i] = new int[n_bins];
        AABB_n0[i] = new AABB[n_bins];
        AABB_n1[i] = new AABB[n_bins];
    }
    double *costs = new double[n_bins];

    // counters for number of nodes and leaves

    int node_idx = 0;

    int leaf_idx = 0;

    // initialize the root of the tree and add it to the bvh.nodes array
<<<<<<< HEAD

    StackNode root = StackNode{0, scene_bounds, 0, num_triangles};
=======
    StackNode root = StackNode{0, scene_bounds, 0, num_triangles, 0};
>>>>>>> b146906a
    bvh.nodes[0].aabb = scene_bounds;
    bvh.nodes[0].is_leaf = false;
    node_idx++;
    std::deque<StackNode> queue;
    queue.push_back(root);
    // while there are nodes to split horizontal parallelization step

    while (queue.size() > 0 && queue.size() < NUM_THREADS)
    {
        // std::cout << "queue size is  " << queue.size() << " increasing \n" << std::endl;
        // pop the node from the stack
<<<<<<< HEAD
        StackNode node = queue.front();
        queue.pop_front();

        // get necessary parameters for split
        Vector3 diag = node.aabb.pmax - node.aabb.pmin;
        int axis = max_component(diag);
#pragma omp parallel shared(node) shared(triangle_idxs) shared(num_n0) shared(num_n1) shared(AABB_n0) shared(AABB_n1) shared(triangle_bounds)
        {
            // each thread works on a subsection of triangles
            int thread_idx = omp_get_thread_num();
            int curr_num_triangles = node.i1 - node.i0;
            int start = node.i0 + thread_idx * (curr_num_triangles) / NUM_THREADS;
            int end = node.i0 + (thread_idx == NUM_THREADS - 1 ? curr_num_triangles : (thread_idx + 1) * curr_num_triangles / NUM_THREADS);

            for (int i = 0; i < n_bins; i++)
            {
                double split_loc = node.aabb.pmin[axis] + diag[axis] * (i + 1) / (n_bins + 1);
                SplitNode sub_split_node = get_split_node(start, end, split_loc, axis, triangle_bounds, triangle_idxs, triangle_centers);
                num_n0[thread_idx][i] = sub_split_node.child0.i1 - sub_split_node.child0.i0;
                num_n1[thread_idx][i] = sub_split_node.child1.i1 - sub_split_node.child1.i0;
                AABB_n0[thread_idx][i] = sub_split_node.child0.aabb;
                AABB_n1[thread_idx][i] = sub_split_node.child1.aabb;
            }
        }

        for (int i = 0; i < n_bins; i++)
        {   
            AABB total_AABB_n0 = AABB();
            AABB total_AABB_n1 = AABB();
            int total_num_n0 = 0;
            int total_num_n1 = 0;
            for(int j = 0; j < NUM_THREADS; ++j) {
                total_num_n0+= num_n0[j][i];
                total_num_n1+= num_n1[j][i];
                total_AABB_n0 = merge(total_AABB_n0, AABB_n0[j][i]);
                total_AABB_n1 = merge(total_AABB_n1, AABB_n1[j][i]);
            }
            costs[i] = get_area(total_AABB_n0) * (total_num_n0) + get_area(total_AABB_n1) * (total_num_n1);

        }
        SplitNode split_node = split(node, triangle_bounds, triangle_idxs, n_bins, triangle_centers, costs);
=======
        stack_idx--;
        StackNode node = stack[stack_idx];

        auto start = std::chrono::high_resolution_clock::now();

        // split the node
        SplitNode split_node = split(node, triangle_bounds, triangle_idxs, n_bins, triangle_centers);
>>>>>>> b146906a

        // for each child of the node

        for (int i = 0; i < 2; i++)
        {
            StackNode child = split_node[i];

            // if the child is a leaf, add it to the bvh.leaves array

            if (child.i1 - child.i0 <= max_triangles)

            {
                bvh.leaves[leaf_idx].aabb = child.aabb;
                bvh.leaves[leaf_idx].is_leaf = true;
                bvh.leaves[leaf_idx].num_triangles = child.i1 - child.i0;
                bvh.leaves[leaf_idx].triangle_indices = new int[bvh.leaves[leaf_idx].num_triangles];
                std::copy(triangle_idxs + child.i0, triangle_idxs + child.i1, bvh.leaves[leaf_idx].triangle_indices);
                bvh.nodes[node.node_idx].children[i] = &bvh.leaves[leaf_idx];
                leaf_idx++;
            }

            // if the child is not a leaf, add it to the bvh.nodes array and push it to the stack
            else
            {
                bvh.nodes[node_idx].aabb = child.aabb;
                bvh.nodes[node_idx].is_leaf = false;
<<<<<<< HEAD
                queue.push_back({node_idx, child.aabb, child.i0, child.i1});
=======
                stack[stack_idx] = {node_idx, child.aabb, child.i0, child.i1, child.level};
>>>>>>> b146906a
                bvh.nodes[node.node_idx].children[i] = &bvh.nodes[node_idx];
                node_idx++;
            }
        }
<<<<<<< HEAD
=======

        auto end = std::chrono::high_resolution_clock::now();

        // Instrument this split
        if (node.level >= bvh.levelInfos.size()) {
            bvh.levelInfos.push_back({});
        }
        BVH::LevelInfo& info = bvh.levelInfos[node.level];
        info.splits += 1;
        info.time += std::chrono::duration<float>(end-start).count();
>>>>>>> b146906a
    }

    // std::cout << "queue size is  " << queue.size() << " hopefully \n" << std::endl;
    //  assert(queue.size() == NUM_THREADS);
    if (queue.size() == NUM_THREADS)
    {
// vertical parallelization
#pragma omp parallel shared(bvh) shared(node_idx) shared(leaf_idx)

        {
            int curr_node_idx;
            int curr_leaf_idx;
            int thread_idx = omp_get_thread_num();
            // std::cout << "thread  " << thread_idx << " is working" << std::endl;
            //  int thread_idx = 1;

            StackNode root = queue[thread_idx];
            // node_idx++;
            StackNode stack[64];
            int stack_idx = 0;
            stack[stack_idx] = root;
            stack_idx++;

            while (stack_idx > 0)

            {

                // pop the node from the stack

                stack_idx--;

                StackNode node = stack[stack_idx];

                // split the node

                SplitNode split_node = split(node, triangle_bounds, triangle_idxs, n_bins, triangle_centers);

                // for each child of the node

                for (int i = 0; i < 2; i++)

                {

                    StackNode child = split_node[i];

                    // if the child is a leaf, add it to the bvh.leaves array

                    if (child.i1 - child.i0 <= max_triangles)

                    {

                        // atomic

#pragma omp atomic capture
                        curr_leaf_idx = ++leaf_idx;

                        bvh.leaves[curr_leaf_idx].aabb = child.aabb;

                        bvh.leaves[curr_leaf_idx].is_leaf = true;

                        bvh.leaves[curr_leaf_idx].num_triangles = child.i1 - child.i0;

                        bvh.leaves[curr_leaf_idx].triangle_indices = new int[bvh.leaves[curr_leaf_idx].num_triangles];

                        std::copy(triangle_idxs + child.i0, triangle_idxs + child.i1, bvh.leaves[curr_leaf_idx].triangle_indices);

                        bvh.nodes[node.node_idx].children[i] = &bvh.leaves[curr_leaf_idx];
                    }

                    // if the child is not a leaf, add it to the bvh.nodes array and push it to the stack

                    else

                    {

#pragma omp atomic capture
                        curr_node_idx = ++node_idx;

                        bvh.nodes[curr_node_idx].aabb = child.aabb;

                        bvh.nodes[curr_node_idx].is_leaf = false;

                        stack[stack_idx] = {curr_node_idx, child.aabb, child.i0, child.i1};

                        bvh.nodes[node.node_idx].children[i] = &bvh.nodes[curr_node_idx];

                        stack_idx++;
                    }
                }
            }
        }
    }

    // something to keep track of depth more or less. probably change to bfs? so depth can be tracked?

    delete[] triangle_bounds;

    delete[] triangle_centers;

    delete[] triangle_idxs;

    return bvh;
}

struct PrintBvhNode

{

    int level;

    int node_idx;

    bool is_leaf;
};

typedef struct PrintBvhNode PrintBvhNode;

void print_bvh(std::ostream &stream, const BVH &bvh, triangle *triangles)

{

    PrintBvhNode stack[64];

    int stack_idx = 0;

    stack[stack_idx] = PrintBvhNode{0, 0, false};

    stack_idx++;

    while (stack_idx > 0)

    {

        stack_idx--;

        PrintBvhNode node = stack[stack_idx];

        if (node.is_leaf)

        {

            stream << "Level " << node.level << std::endl;

            stream << "Leaf node with " << bvh.leaves[node.node_idx].num_triangles << " triangles" << std::endl;

            stream << "Bounding box: " << bvh.leaves[node.node_idx].aabb.pmin << " " << bvh.leaves[node.node_idx].aabb.pmax << std::endl;

            for (int i = 0; i < bvh.leaves[node.node_idx].num_triangles; i++)

            {

                stream << "Triangle " << bvh.leaves[node.node_idx].triangle_indices[i] << ": " << triangles[bvh.leaves[node.node_idx].triangle_indices[i]] << std::endl;
            }
        }

        else

        {

            stream << "Level " << node.level << std::endl;

            stream << "Node with two descendants" << std::endl;

            stream << "Bounding box: " << bvh.nodes[node.node_idx].aabb.pmin << " " << bvh.nodes[node.node_idx].aabb.pmax << std::endl;

            for (int i = 0; i < 2; i++)

            {

                int idx = bvh.nodes[node.node_idx].children[i]->is_leaf ? bvh.nodes[node.node_idx].children[i] - bvh.leaves : bvh.nodes[node.node_idx].children[i] - bvh.nodes;

                stack[stack_idx] = PrintBvhNode{node.level + 1, idx, bvh.nodes[node.node_idx].children[i]->is_leaf};

                stack_idx++;
            }
        }
    }
}<|MERGE_RESOLUTION|>--- conflicted
+++ resolved
@@ -110,15 +110,11 @@
                                            return triangle_bounds[i];
                                        });
 
-<<<<<<< HEAD
     int split_idx = it - triangle_idxs;
 
-    return SplitNode{StackNode{0, aabb0, node.i0, split_idx}, StackNode{0, aabb1, split_idx, node.i1}};
-=======
     return SplitNode{
         StackNode{0, aabb0, node.i0, split_idx, node.level+1}, 
         StackNode{0, aabb1, split_idx, node.i1, node.level+1}};
->>>>>>> b146906a
 }
 
 SplitNode get_split_node(int start, int end, double split_loc, int axis,
@@ -368,12 +364,7 @@
     int leaf_idx = 0;
 
     // initialize the root of the tree and add it to the bvh.nodes array
-<<<<<<< HEAD
-
-    StackNode root = StackNode{0, scene_bounds, 0, num_triangles};
-=======
     StackNode root = StackNode{0, scene_bounds, 0, num_triangles, 0};
->>>>>>> b146906a
     bvh.nodes[0].aabb = scene_bounds;
     bvh.nodes[0].is_leaf = false;
     node_idx++;
@@ -385,7 +376,8 @@
     {
         // std::cout << "queue size is  " << queue.size() << " increasing \n" << std::endl;
         // pop the node from the stack
-<<<<<<< HEAD
+        auto start = std::chrono::high_resolution_clock::now();
+
         StackNode node = queue.front();
         queue.pop_front();
 
@@ -427,15 +419,6 @@
 
         }
         SplitNode split_node = split(node, triangle_bounds, triangle_idxs, n_bins, triangle_centers, costs);
-=======
-        stack_idx--;
-        StackNode node = stack[stack_idx];
-
-        auto start = std::chrono::high_resolution_clock::now();
-
-        // split the node
-        SplitNode split_node = split(node, triangle_bounds, triangle_idxs, n_bins, triangle_centers);
->>>>>>> b146906a
 
         // for each child of the node
 
@@ -462,28 +445,24 @@
             {
                 bvh.nodes[node_idx].aabb = child.aabb;
                 bvh.nodes[node_idx].is_leaf = false;
-<<<<<<< HEAD
-                queue.push_back({node_idx, child.aabb, child.i0, child.i1});
-=======
-                stack[stack_idx] = {node_idx, child.aabb, child.i0, child.i1, child.level};
->>>>>>> b146906a
+                queue.push_back({node_idx, child.aabb, child.i0, child.i1, child.level});
                 bvh.nodes[node.node_idx].children[i] = &bvh.nodes[node_idx];
                 node_idx++;
             }
         }
-<<<<<<< HEAD
-=======
 
         auto end = std::chrono::high_resolution_clock::now();
 
-        // Instrument this split
-        if (node.level >= bvh.levelInfos.size()) {
-            bvh.levelInfos.push_back({});
-        }
-        BVH::LevelInfo& info = bvh.levelInfos[node.level];
-        info.splits += 1;
-        info.time += std::chrono::duration<float>(end-start).count();
->>>>>>> b146906a
+        #pragma omp master
+        {
+            // Instrument this split
+            if (node.level >= bvh.levelInfos.size()) {
+                bvh.levelInfos.push_back({});
+            }
+            BVH::LevelInfo& info = bvh.levelInfos[node.level];
+            info.splits += 1;
+            info.time += std::chrono::duration<float>(end-start).count();
+        }
     }
 
     // std::cout << "queue size is  " << queue.size() << " hopefully \n" << std::endl;
@@ -510,7 +489,7 @@
             while (stack_idx > 0)
 
             {
-
+                auto start = std::chrono::high_resolution_clock::now();
                 // pop the node from the stack
 
                 stack_idx--;
@@ -566,13 +545,26 @@
 
                         bvh.nodes[curr_node_idx].is_leaf = false;
 
-                        stack[stack_idx] = {curr_node_idx, child.aabb, child.i0, child.i1};
+                        stack[stack_idx] = {curr_node_idx, child.aabb, child.i0, child.i1, child.level};
 
                         bvh.nodes[node.node_idx].children[i] = &bvh.nodes[curr_node_idx];
 
                         stack_idx++;
                     }
                 }
+
+                auto end = std::chrono::high_resolution_clock::now();
+
+                #pragma omp critical
+                {
+                    // Instrument this split
+                    if (node.level >= bvh.levelInfos.size()) {
+                        bvh.levelInfos.push_back({});
+                    }
+                    BVH::LevelInfo& info = bvh.levelInfos[node.level];
+                    info.splits += 1;
+                    info.time += std::chrono::duration<float>(end-start).count();
+                }
             }
         }
     }
